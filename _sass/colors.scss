
$color1 : #252525;
$color2 : #353535;
$color3 : #505050;
$color4 : #808080;
$color5 : #A0A0A0;
//$font_color: rgb(208, 208, 208);
$font_color: rgb(230, 230, 230);
$font_fade_color: rgb(160, 160, 160);
$font_highlight_color: #FFFFFF;
// $highlight_color1 : rgb(0, 128, 128);
// $highlight_color2 : rgb(47.75, 156.75, 156.75);
// $highlight_color3 : rgb(95.5, 185.5, 185.5);
// $highlight_color4 : rgb(163, 216, 216);
// $highlight_color5 : rgb(210, 250, 250);

<<<<<<< HEAD
$highlight_color1 : rgb(0, 128, 128);
$highlight_color2 : rgb(41.6, 144, 144);
$highlight_color3 : rgb(83.2, 160, 160);
$highlight_color4 : rgb(124.8, 176, 176);
$highlight_color5 : rgb(166.4, 192, 192);
$highlight_color6 : rgba(166.4, 192, 192, 0.8);
=======
// $highlight_color1 : rgb(0, 128, 128);
// $highlight_color2 : rgb(41.6, 144, 144);
// $highlight_color3 : rgb(83.2, 160, 160);
// $highlight_color4 : rgb(124.8, 176, 176);
// $highlight_color5 : rgb(166.4, 192, 192);
// $highlight_color6 : rgba(166.4, 192, 192, 0.8);

$highlight_color2 : rgb(46, 148.4, 148.4);
$highlight_color3 : rgb(92, 168.8, 168.8);
$highlight_color4 : rgb(138, 189.2, 189.2);
$highlight_color5 : rgb(184, 209.6, 209.6);
$highlight_color6 : rgba(184, 209.6, 209.6, 0.8);
>>>>>>> 0e4478b2
<|MERGE_RESOLUTION|>--- conflicted
+++ resolved
@@ -14,14 +14,6 @@
 // $highlight_color4 : rgb(163, 216, 216);
 // $highlight_color5 : rgb(210, 250, 250);
 
-<<<<<<< HEAD
-$highlight_color1 : rgb(0, 128, 128);
-$highlight_color2 : rgb(41.6, 144, 144);
-$highlight_color3 : rgb(83.2, 160, 160);
-$highlight_color4 : rgb(124.8, 176, 176);
-$highlight_color5 : rgb(166.4, 192, 192);
-$highlight_color6 : rgba(166.4, 192, 192, 0.8);
-=======
 // $highlight_color1 : rgb(0, 128, 128);
 // $highlight_color2 : rgb(41.6, 144, 144);
 // $highlight_color3 : rgb(83.2, 160, 160);
@@ -33,5 +25,4 @@
 $highlight_color3 : rgb(92, 168.8, 168.8);
 $highlight_color4 : rgb(138, 189.2, 189.2);
 $highlight_color5 : rgb(184, 209.6, 209.6);
-$highlight_color6 : rgba(184, 209.6, 209.6, 0.8);
->>>>>>> 0e4478b2
+$highlight_color6 : rgba(184, 209.6, 209.6, 0.8);